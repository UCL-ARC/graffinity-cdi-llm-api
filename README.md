--- conflicted
+++ resolved
@@ -101,7 +101,8 @@
 uvicorn llm_api.main:app --host {your host here} --port {your port here}
 ```
 
-<<<<<<< HEAD
+Running the application with a Uvicorn server is intended only for local testing and is not recommended for use in production. For production deployment, please see [Docker deployment via Docker Compose](#docker-deployment-via-docker-compose).
+
 ### Docker deployment via Docker Compose
 
 `Dockerfile` contains instructions for building a docker image that runs this application with a [Gunicorn](https://gunicorn.org/#docs) server. Gunicorn configuration can be found in `src/llm_api/gunicorn_conf.py`. Ensure the `API_PORT` variable is defined in the `.env` file.
@@ -125,9 +126,6 @@
 ```bash
 docker compose  --project-name llm_api down --remove-orphans
 ```
-=======
-Running the application with a Uvicorn server is intended only for local testing and is not recommended for use in production.
->>>>>>> e185aa25
 
 ### Running Tests
 
